--- conflicted
+++ resolved
@@ -190,22 +190,6 @@
     let penalty = 1.0;
     let data = read_csv("tests/data/ts.csv").unwrap();
     let twe_ts: Vec<Vec<f32>> = read_csv("tests/results/twe.csv").unwrap();
-<<<<<<< HEAD
-    let mut avg_time = 0.0;
-    for _ in 0..50 {
-        let start_time = std::time::Instant::now();
-        let result = crate::cpu::twe::<MultiBatchMode>(
-            device.clone(),
-            queue.clone(),
-            sba.clone(),
-            sda.clone(),
-            &data,
-            &data,
-            stiffness,
-            penalty,
-        );
-        avg_time += start_time.elapsed().as_secs_f64();
-=======
     let result = crate::cpu::twe::<MultiBatchMode>(
         device.clone(),
         queue.clone(),
@@ -229,15 +213,7 @@
         for j in i + 1..data.len() {
             assert_eq_with_tol!(result[i][j], twe_ts[i][j], 1e-6);
         }
->>>>>>> a9741638
     }
-    println!("GPU TWE time: {:?}", avg_time / 50.0);
-
-    // for i in 0..data.len() - 1 {
-    //     for j in i + 1..data.len() {
-    //         assert_eq_with_tol!(result[i][j], twe_ts[i][j], 1e-6);
-    //     }
-    // }
 }
 
 // #[test]
