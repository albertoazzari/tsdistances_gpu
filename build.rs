use fxhash::FxHashSet;
use rspirv::{binary::Assemble, dr::Module};
use spirv_builder::{Capability, MetadataPrintout, SpirvBuilder, SpirvMetadata};
use spirv_tools::{
    binary::Binary,
    opt::{Optimizer, Passes},
    val::Validator,
    Error, TargetEnv,
};
use std::{env, fs};

fn main() -> Result<(), Box<dyn std::error::Error>> {
    if env::var("CARGO_CFG_TARGET_ARCH").unwrap_or_default() == "spirv" {
        return Ok(());
    }

    let target_env = TargetEnv::Vulkan_1_2;
    let validator = spirv_tools::val::create(Some(target_env));
    let mut optimizer = spirv_tools::opt::create(Some(target_env));
    optimizer.register_performance_passes();

    let unoptimized_spirv = SpirvBuilder::new(".", "spirv-unknown-vulkan1.2")
        .print_metadata(MetadataPrintout::Full)
        .spirv_metadata(SpirvMetadata::None)
        .capability(Capability::Int64)
        .capability(Capability::Int8)
        .release(false)
        .build()?;

<<<<<<< HEAD
    let spirv_path = spirv.module.unwrap_single();

    let spirv_module =
        rspirv::dr::load_bytes(std::fs::read(spirv_path)?).map_err(|e| e.to_string())?;

=======
    let spirv_module =
        rspirv::dr::load_bytes(std::fs::read(unoptimized_spirv.module.unwrap_single())?)
            .map_err(|e| e.to_string())?;

    let entry_fns: FxHashSet<u32> = spirv_module
        .entry_points
        .iter()
        .map(|inst| inst.operands[1].unwrap_id_ref())
        .collect();

    // for entry_point in &spirv_module.entry_points {
    //     let entry_id = entry_point.operands[1].unwrap_id_ref();
    //     let execution_mode = spirv_module
    //         .execution_modes
    //         .iter()
    //         .find(|inst| inst.operands.first().unwrap().unwrap_id_ref() == entry_id)
    //         .unwrap();
    //     let functions = spirv_module
    //         .functions
    //         .iter()
    //         .filter(|f| {
    //             let id = f.def.as_ref().unwrap().result_id.unwrap();
    //             id == entry_id || !entry_fns.contains(&id)
    //         })
    //         .cloned()
    //         .collect();

    //     let spirv_module = Module {
    //         entry_points: vec![entry_point.clone()],
    //         execution_modes: vec![execution_mode.clone()],
    //         functions,
    //         ..spirv_module.clone()
    //     };
>>>>>>> a9741638
    let spirv = spirv_module.assemble();
    let optimized = optimizer
        .optimize(spirv, &mut |_| (), None)
        .expect("Failed to optimize SPIR-V");
    validator
        .validate(&optimized, None)
        .expect("Failed to validate SPIR-V");
<<<<<<< HEAD
    fs::write(spirv_path, &optimized).expect("Failed to write optimized SPIR-V");
=======

    std::fs::write(unoptimized_spirv.module.unwrap_single(), optimized)?;

    // }
>>>>>>> a9741638
    Ok(())
}<|MERGE_RESOLUTION|>--- conflicted
+++ resolved
@@ -27,13 +27,6 @@
         .release(false)
         .build()?;
 
-<<<<<<< HEAD
-    let spirv_path = spirv.module.unwrap_single();
-
-    let spirv_module =
-        rspirv::dr::load_bytes(std::fs::read(spirv_path)?).map_err(|e| e.to_string())?;
-
-=======
     let spirv_module =
         rspirv::dr::load_bytes(std::fs::read(unoptimized_spirv.module.unwrap_single())?)
             .map_err(|e| e.to_string())?;
@@ -67,7 +60,6 @@
     //         functions,
     //         ..spirv_module.clone()
     //     };
->>>>>>> a9741638
     let spirv = spirv_module.assemble();
     let optimized = optimizer
         .optimize(spirv, &mut |_| (), None)
@@ -75,13 +67,9 @@
     validator
         .validate(&optimized, None)
         .expect("Failed to validate SPIR-V");
-<<<<<<< HEAD
-    fs::write(spirv_path, &optimized).expect("Failed to write optimized SPIR-V");
-=======
 
     std::fs::write(unoptimized_spirv.module.unwrap_single(), optimized)?;
 
     // }
->>>>>>> a9741638
     Ok(())
 }